--- conflicted
+++ resolved
@@ -1,17 +1,5 @@
 <?xml version="1.0" ?>
 <sdf version="1.5">
-<<<<<<< HEAD
- <world name="default">
-   <!-- A global light source -->
-   <include>
-     <uri>model://sun</uri>
-   </include>
-   <!-- A ground plane -->
-   <include>
-     <uri>model://ground_plane</uri>
-   </include>
- </world>
-=======
   <world name="default">
     <!-- A global light source -->
     <include>
@@ -21,11 +9,5 @@
     <include>
       <uri>model://ground_plane</uri>
     </include>
-    <!-- Trossen Robotics Offices -->
-    <!-- <include>
-      <uri>TrossenRoboticsOfficeBuilding</uri>
-      <pose>0 2 0 0 0 0</pose>
-    </include> -->
   </world>
->>>>>>> c71b0c96
 </sdf>