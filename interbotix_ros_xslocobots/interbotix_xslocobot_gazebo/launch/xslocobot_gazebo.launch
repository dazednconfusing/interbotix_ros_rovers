--- conflicted
+++ resolved
@@ -1,59 +1,83 @@
 <launch>
 
-  <arg name="robot_model"                       default=""/>
-  <arg name="robot_name"                        default="locobot"/>
-  <arg name="arm_model"                         default="$(eval 'mobile_' + arg('robot_model').split('_')[1])"/>
-  <arg name="show_lidar"                        default="false"/>
-  <arg name="show_gripper_bar"                  default="true"/>
-  <arg name="show_gripper_fingers"              default="true"/>
-  <arg name="external_urdf_loc"                 default=""/>
-  <arg name="use_rviz"                          default="false"/>
-  <arg name="rviz_frame"                        default="$(arg robot_name)/base_footprint"/>
-  <arg name="world_name"                        default="$(find interbotix_xslocobot_gazebo)/worlds/xslocobot_gazebo.world"/>
-  <arg name="gui"                               default="true"/>
-  <arg name="debug"                             default="false"/>
-  <arg name="paused"                            default="true"/>
-  <arg name="recording"                         default="false"/>
-  <arg name="use_sim_time"                      default="true"/>
-  <arg name="use_position_controllers"          default="false"/>
-  <arg name="use_trajectory_controllers"        default="false"/>
-<<<<<<< HEAD
-  <arg name="dof"                               default="6"/>
-=======
-  <arg name="dof"                               default="5"/>
-  <arg name="spawner_configuration"             default=""/>
->>>>>>> c71b0c96
+  <arg name="robot_model"
+    default=""/>
+  <arg name="robot_name"
+    default="locobot"/>
+  <arg name="arm_model"
+    default="$(eval 'mobile_' + arg('robot_model').split('_')[1])"/>
+  <arg name="show_lidar"
+    default="false"/>
+  <arg name="show_gripper_bar"
+    default="true"/>
+  <arg name="show_gripper_fingers"
+    default="true"/>
+  <arg name="external_urdf_loc"
+    default=""/>
+  <arg name="use_rviz"
+    default="false"/>
+  <arg name="rviz_frame"
+    default="$(arg robot_name)/base_footprint"/>
+  <arg name="world_name"
+    default="$(find interbotix_xslocobot_gazebo)/worlds/xslocobot_gazebo.world"/>
+  <arg name="gui"
+    default="true"/>
+  <arg name="debug"
+    default="false"/>
+  <arg name="paused"
+    default="true"/>
+  <arg name="recording"
+    default="false"/>
+  <arg name="use_sim_time"
+    default="true"/>
+  <arg name="use_position_controllers"
+    default="false"/>
+  <arg name="use_trajectory_controllers"
+    default="false"/>
+  <arg name="dof"
+    default="6"/>
+  <arg name="spawner_configuration"
+    default=""/>
 
-  <env name="GAZEBO_RESOURCE_PATH"              value="$(find interbotix_xslocobot_gazebo)"/>
+  <env name="GAZEBO_RESOURCE_PATH"
+    value="$(find interbotix_xslocobot_gazebo)"/>
   <!-- ns="$(arg robot_name)" -->
-  <rosparam file="$(find interbotix_xslocobot_gazebo)/config/locobot_gazebo_controllers.yaml" command="load"/>
+  <rosparam file="$(find interbotix_xslocobot_gazebo)/config/locobot_gazebo_controllers.yaml"
+    command="load"/>
 
   <include file="$(find gazebo_ros)/launch/empty_world.launch">
-    <arg name="world_name" value="$(arg world_name)"/>
-    <arg name="gui"                               value="$(arg gui)" />
-    <arg name="debug"                             value="$(arg debug)" />
-    <arg name="paused"                            value="$(arg paused)"/>
-    <arg name="recording"                         value="$(arg recording)"/>
-    <arg name="use_sim_time"                      value="$(arg use_sim_time)"/>
+    <arg name="world_name"
+      value="$(arg world_name)"/>
+    <arg name="gui"
+      value="$(arg gui)" />
+    <arg name="debug"
+      value="$(arg debug)" />
+    <arg name="paused"
+      value="$(arg paused)"/>
+    <arg name="recording"
+      value="$(arg recording)"/>
+    <arg name="use_sim_time"
+      value="$(arg use_sim_time)"/>
   </include>
 
   <group if="$(eval robot_model != 'locobot_base')">
     <!-- ns="$(arg robot_name)" -->
     <group if="$(arg use_trajectory_controllers)">
-    <!-- ns="$(arg robot_name)" -->
-      <rosparam file="$(find interbotix_xslocobot_gazebo)/config/trajectory_controllers/$(arg arm_model)_trajectory_controllers.yaml" command="load" />
-      <node
-        name="controller_spawner"
+      <!-- ns="$(arg robot_name)" -->
+      <rosparam file="$(find interbotix_xslocobot_gazebo)/config/trajectory_controllers/$(arg arm_model)_trajectory_controllers.yaml"
+        command="load" />
+      <node name="controller_spawner"
         pkg="controller_manager"
         type="controller_manager"
         respawn="false"
         output="screen"
-    
         args="spawn arm_controller gripper_controller pan_controller tilt_controller joint_state_controller"/>
     </group>
 
     <group if="$(arg use_position_controllers)">
-      <rosparam file="$(find interbotix_xslocobot_gazebo)/config/position_controllers/$(arg arm_model)_position_controllers.yaml" command="load" ns="$(arg robot_name)"/>
+      <rosparam file="$(find interbotix_xslocobot_gazebo)/config/position_controllers/$(arg arm_model)_position_controllers.yaml"
+        command="load"
+        ns="$(arg robot_name)"/>
 
       <node if="$(eval dof == 4)"
         name="controller_spawner"
@@ -79,14 +103,13 @@
                     tilt_controller"/>
 
 
-           <!-- ns="$(arg robot_name)" -->
+      <!-- ns="$(arg robot_name)" -->
       <node if="$(eval dof == 6)"
         name="controller_spawner"
         pkg="controller_manager"
         type="controller_manager"
         respawn="false"
         output="screen"
-   
         args="spawn joint_state_controller waist_controller shoulder_controller
                     elbow_controller forearm_roll_controller wrist_angle_controller
                     wrist_rotate_controller left_finger_controller right_finger_controller
@@ -94,55 +117,54 @@
     </group>
 
   </group>
-    <!-- ns="$(arg robot_name)" -->
+  <!-- ns="$(arg robot_name)" -->
   <node unless="$(eval robot_model != 'locobot_base')"
     name="controller_spawner"
     pkg="controller_manager"
     type="controller_manager"
     respawn="false"
     output="screen"
-
     args="spawn pan_controller tilt_controller joint_state_controller"/>
 
   <include file="$(find interbotix_xslocobot_descriptions)/launch/xslocobot_description.launch">
-    <arg name="robot_model"                       value="$(arg robot_model)"/>
-    <arg name="robot_name"                        value="$(arg robot_name)"/>
-    <arg name="show_lidar"                        value="$(arg show_lidar)"/>
-    <arg name="show_gripper_bar"                  value="$(arg show_gripper_bar)"/>
-    <arg name="show_gripper_fingers"              value="$(arg show_gripper_fingers)"/>
-    <arg name="external_urdf_loc"                 value="$(arg external_urdf_loc)"/>
-    <arg name="load_gazebo_configs"               value="true"/>
-    <arg name="use_rviz"                          value="$(arg use_rviz)"/>
-    <arg name="rviz_frame"                        value="$(arg rviz_frame)"/>
+    <arg name="robot_model"
+      value="$(arg robot_model)"/>
+    <arg name="robot_name"
+      value="$(arg robot_name)"/>
+    <arg name="show_lidar"
+      value="$(arg show_lidar)"/>
+    <arg name="show_gripper_bar"
+      value="$(arg show_gripper_bar)"/>
+    <arg name="show_gripper_fingers"
+      value="$(arg show_gripper_fingers)"/>
+    <arg name="external_urdf_loc"
+      value="$(arg external_urdf_loc)"/>
+    <arg name="load_gazebo_configs"
+      value="true"/>
+    <arg name="use_rviz"
+      value="$(arg use_rviz)"/>
+    <arg name="rviz_frame"
+      value="$(arg rviz_frame)"/>
   </include>
-<<<<<<< HEAD
-    <!-- ns="$(arg robot_name)" -->
-=======
 
-  <arg
-    name="spawner_configuration_" if="$(eval robot_model == 'locobot_base')"
+  <arg name="spawner_configuration_"
+    if="$(eval robot_model == 'locobot_base')"
     default="$(arg spawner_configuration)"/>
-  <arg
-    name="spawner_configuration_" if="$(eval (dof == 4 or dof == 6) and robot_model != 'locobot_base')"
+  <arg name="spawner_configuration_"
+    if="$(eval (dof == 4) and robot_model != 'locobot_base')"
     default="$(arg spawner_configuration) -J shoulder -1.1 -J elbow 1.55 -J wrist_angle 0.5"/>
-  <arg
-    name="spawner_configuration_" if="$(eval (dof == 5) and robot_model != 'locobot_base')"
+  <arg name="spawner_configuration_"
+    if="$(eval (dof == 5) and robot_model != 'locobot_base')"
     default="$(arg spawner_configuration) -J shoulder -1.3 -J elbow 1.55 -J wrist_angle 0.7"/>
+  <arg name="spawner_configuration_"
+    if="$(eval (dof == 6) and robot_model != 'locobot_base')"
+    default="$(arg spawner_configuration) -x 0 -y 0 -z 0 -J tilt 0.8 -J elbow 1.55 -J shoulder -1.1 -J wrist_angle 0.5"/>
 
->>>>>>> c71b0c96
-  <node
-    name="urdf_spawner"
+  <node name="urdf_spawner"
     pkg="gazebo_ros"
     type="spawn_model"
     respawn="false"
     output="screen"
-<<<<<<< HEAD
-    args="-urdf -model $(arg robot_name) -param 
-    robot_description -x 0 -y 0 -z 0 -J tilt 0.8 -J elbow 1.55 -J shoulder -1.1 -J wrist_angle 0.5"/>
-	  <!-- args="-urdf -model $(arg robot_name) -param robot_description"/> -J elbow 1.55 -J shoulder -1.1 -J wrist_angle 0.5 -->
-=======
-    ns="$(arg robot_name)"
-	  args="-urdf -model $(arg robot_name) -param robot_description $(arg spawner_configuration_)"/>
->>>>>>> c71b0c96
+    args="-urdf -model $(arg robot_name) -param robot_description $(arg spawner_configuration_)"/>
 
 </launch>
